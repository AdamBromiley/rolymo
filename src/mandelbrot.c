--- conflicted
+++ resolved
@@ -781,13 +781,8 @@
             return PARSE_EERR;
     }
 
-<<<<<<< HEAD
-    parameters->minimum = imageCentre - 0.5 * rangeDefault * pow(0.9, magnification - 1.0);
-    parameters->maximum = imageCentre + 0.5 * rangeDefault * pow(0.9, magnification - 1.0);
-=======
     parameters->minimum.c = imageCentre - 0.5 * rangeDefault * pow(0.9, magnification - 1.0);
     parameters->maximum.c = imageCentre + 0.5 * rangeDefault * pow(0.9, magnification - 1.0);
->>>>>>> 0230c004
 
     return PARSE_SUCCESS;
 }
